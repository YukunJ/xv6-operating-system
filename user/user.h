struct stat;
struct rtcdate;
struct sysinfo;

// sys info
struct sysinfo;

// system calls
int fork(void);
int exit(int) __attribute__((noreturn));
int wait(int*);
int pipe(int*);
int write(int, const void*, int);
int read(int, void*, int);
int close(int);
int kill(int);
int exec(char*, char**);
int open(const char*, int);
int mknod(const char*, short, short);
int unlink(const char*);
int fstat(int fd, struct stat*);
int link(const char*, const char*);
int mkdir(const char*);
int chdir(const char*);
int dup(int);
int getpid(void);
char* sbrk(int);
int sleep(int);
int uptime(void);
<<<<<<< HEAD
#ifdef LAB_NET
int connect(uint32, uint16, uint16);
#endif
=======
int trace(int);
int sysinfo(struct sysinfo *);
>>>>>>> 040c1a92

// ulib.c
int stat(const char*, struct stat*);
char* strcpy(char*, const char*);
void *memmove(void*, const void*, int);
char* strchr(const char*, char c);
int strcmp(const char*, const char*);
void fprintf(int, const char*, ...);
void printf(const char*, ...);
char* gets(char*, int max);
uint strlen(const char*);
void* memset(void*, int, uint);
void* malloc(uint);
void free(void*);
int atoi(const char*);
int memcmp(const void *, const void *, uint);
void *memcpy(void *, const void *, uint);
int statistics(void*, int);<|MERGE_RESOLUTION|>--- conflicted
+++ resolved
@@ -27,14 +27,12 @@
 char* sbrk(int);
 int sleep(int);
 int uptime(void);
-<<<<<<< HEAD
+int trace(int);
+int sysinfo(struct sysinfo *);
 #ifdef LAB_NET
 int connect(uint32, uint16, uint16);
 #endif
-=======
-int trace(int);
-int sysinfo(struct sysinfo *);
->>>>>>> 040c1a92
+
 
 // ulib.c
 int stat(const char*, struct stat*);
