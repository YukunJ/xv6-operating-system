--- conflicted
+++ resolved
@@ -92,16 +92,10 @@
 
 ifdef LAB
 LABUPPER = $(shell echo $(LAB) | tr a-z A-Z)
-<<<<<<< HEAD
 XCFLAGS += -DSOL_$(LABUPPER) -DLAB_$(LABUPPER)
 endif
 
 CFLAGS += $(XCFLAGS)
-=======
-CFLAGS += -DSOL_$(LABUPPER)
-endif
-
->>>>>>> 040c1a92
 CFLAGS += -MD
 CFLAGS += -mcmodel=medany
 CFLAGS += -ffreestanding -fno-common -nostdlib -mno-relax
@@ -195,10 +189,17 @@
 
 
 
-ifeq ($(LAB),trap)
+
+ifeq ($(LAB),$(filter $(LAB), pgtbl lock))
+UPROGS += \
+	$U/_stats
+endif
+
+ifeq ($(LAB),traps)
 UPROGS += \
 	$U/_call\
-	$U/_alarmtest
+	$U/_bttest
+
 endif
 
 ifeq ($(LAB),lazy)
@@ -209,6 +210,41 @@
 ifeq ($(LAB),cow)
 UPROGS += \
 	$U/_cowtest
+endif
+
+ifeq ($(LAB),thread)
+UPROGS += \
+	$U/_uthread
+
+$U/uthread_switch.o : $U/uthread_switch.S
+	$(CC) $(CFLAGS) -c -o $U/uthread_switch.o $U/uthread_switch.S
+
+$U/_uthread: $U/uthread.o $U/uthread_switch.o $(ULIB)
+	$(LD) $(LDFLAGS) -N -e main -Ttext 0 -o $U/_uthread $U/uthread.o $U/uthread_switch.o $(ULIB)
+
+ph: notxv6/ph.c
+	gcc -o ph -g -O2 notxv6/ph.c -pthread
+
+barrier: notxv6/barrier.c
+	gcc -o barrier -g -O2 notxv6/barrier.c -pthread
+endif
+
+ifeq ($(LAB),lock)
+UPROGS += \
+	$U/_kalloctest\
+	$U/_bcachetest
+endif
+
+ifeq ($(LAB),fs)
+UPROGS += \
+	$U/_bigfile
+endif
+
+
+
+ifeq ($(LAB),net)
+UPROGS += \
+	$U/_nettests
 endif
 
 UEXTRA=
@@ -216,74 +252,7 @@
 	UEXTRA += user/xargstest.sh
 endif
 
-<<<<<<< HEAD
-
-
-
-ifeq ($(LAB),$(filter $(LAB), pgtbl lock))
-UPROGS += \
-	$U/_stats
-endif
-
-ifeq ($(LAB),traps)
-UPROGS += \
-	$U/_call\
-	$U/_bttest
-endif
-
-ifeq ($(LAB),lazy)
-UPROGS += \
-	$U/_lazytests
-endif
-
-ifeq ($(LAB),cow)
-UPROGS += \
-	$U/_cowtest
-endif
-
-ifeq ($(LAB),thread)
-UPROGS += \
-	$U/_uthread
-
-$U/uthread_switch.o : $U/uthread_switch.S
-	$(CC) $(CFLAGS) -c -o $U/uthread_switch.o $U/uthread_switch.S
-
-$U/_uthread: $U/uthread.o $U/uthread_switch.o $(ULIB)
-	$(LD) $(LDFLAGS) -N -e main -Ttext 0 -o $U/_uthread $U/uthread.o $U/uthread_switch.o $(ULIB)
-
-ph: notxv6/ph.c
-	gcc -o ph -g -O2 notxv6/ph.c -pthread
-
-barrier: notxv6/barrier.c
-	gcc -o barrier -g -O2 notxv6/barrier.c -pthread
-endif
-
-ifeq ($(LAB),lock)
-UPROGS += \
-	$U/_kalloctest\
-	$U/_bcachetest
-endif
-
-ifeq ($(LAB),fs)
-UPROGS += \
-	$U/_bigfile
-endif
-
-
-
-ifeq ($(LAB),net)
-UPROGS += \
-	$U/_nettests
-endif
-
-UEXTRA=
-ifeq ($(LAB),util)
-	UEXTRA += user/xargstest.sh
-endif
-
-
-=======
->>>>>>> 040c1a92
+
 fs.img: mkfs/mkfs README $(UEXTRA) $(UPROGS)
 	mkfs/mkfs fs.img README $(UEXTRA) $(UPROGS)
 
@@ -331,7 +300,6 @@
 	@echo "*** Now run 'gdb' in another window." 1>&2
 	$(QEMU) $(QEMUOPTS) -S $(QEMUGDB)
 
-<<<<<<< HEAD
 ifeq ($(LAB),net)
 # try to generate a unique port for the echo server
 SERVERPORT = $(shell expr `id -u` % 5000 + 25099)
@@ -343,8 +311,6 @@
 	python3 ping.py $(FWDPORT)
 endif
 
-=======
->>>>>>> 040c1a92
 ##
 ##  FOR testing lab grading script
 ##
